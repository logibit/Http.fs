--- conflicted
+++ resolved
@@ -163,8 +163,6 @@
       </ItemGroup>
     </When>
   </Choose>
-<<<<<<< HEAD
-=======
   <ItemGroup>
     <Reference Include="Fuchu">
       <HintPath>..\packages\Fuchu\lib\Fuchu.dll</HintPath>
@@ -172,7 +170,6 @@
       <Paket>True</Paket>
     </Reference>
   </ItemGroup>
->>>>>>> 40e249ce
   <Choose>
     <When Condition="$(TargetFrameworkIdentifier) == '.NETFramework' And ($(TargetFrameworkVersion) == 'v4.0' Or $(TargetFrameworkVersion) == 'v4.5' Or $(TargetFrameworkVersion) == 'v4.5.1' Or $(TargetFrameworkVersion) == 'v4.5.2' Or $(TargetFrameworkVersion) == 'v4.5.3' Or $(TargetFrameworkVersion) == 'v4.6')">
       <ItemGroup>
